--- conflicted
+++ resolved
@@ -208,10 +208,8 @@
         scene = context.scene
         update_log('\n** Generating Tree **\n')
 
-<<<<<<< HEAD
         success = False
-=======
->>>>>>> c46a80c3
+
         try:
             # Find the highest valid level
             while scene.tree_levels_input > 1:
